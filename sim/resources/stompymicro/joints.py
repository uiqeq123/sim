--- conflicted
+++ resolved
@@ -52,17 +52,16 @@
         return f"[{self.__class__.__name__}]{parts_str}"
 
 
-<<<<<<< HEAD
 class LeftArm(Node):
-    shoulder_pitch = "left shoulder pitch"
-    shoulder_yaw = "left shoulder yaw"
-    elbow_pitch = "left elbow yaw"
+    shoulder_pitch = "left_shoulder_pitch"
+    shoulder_yaw = "left_shoulder_yaw"
+    elbow_pitch = "left_elbow_yaw"
 
 
 class RightArm(Node):
-    shoulder_pitch = "right shoulder pitch"
-    shoulder_yaw = "right shoulder yaw"
-    elbow_pitch = "right elbow yaw"
+    shoulder_pitch = "right_shoulder_pitch"
+    shoulder_yaw = "right_shoulder_yaw"
+    elbow_pitch = "right_elbow_yaw"
 
 
 class Arms(Node):
@@ -71,61 +70,19 @@
 
 
 class LeftLeg(Node):
-    hip_pitch = "left hip pitch"
-    hip_yaw = "left hip yaw"
-    hip_roll = "left hip roll"
-    knee_pitch = "left knee pitch"
-    ankle_pitch = "left ankle pitch"
+    hip_pitch = "left_hip_pitch"
+    hip_yaw = "left_hip_yaw"
+    hip_roll = "left_hip_roll"
+    knee_pitch = "left_knee_pitch"
+    ankle_pitch = "left_ankle_pitch"
 
 
 class RightLeg(Node):
-    hip_pitch = "right hip pitch"
-    hip_yaw = "right hip yaw"
-    hip_roll = "right hip roll"
-    knee_pitch = "right knee pitch"
-    ankle_pitch = "right ankle pitch"
-=======
-# class LeftHand(Node):
-#     wrist_roll = "left hand roll"
-#     gripper = "left hand gripper"
-
-
-class LeftArm(Node):
-    shoulder_yaw = "left_shoulder_yaw"
-    shoulder_pitch = "left_shoulder_pitch"
-    # shoulder_roll = "left_shoulder_roll"
-    elbow_pitch = "left_elbow_yaw" # FIXME: yaw vs pitch
-    # hand = LeftHand()
-
-
-# class RightHand(Node):
-#     wrist_roll = "right hand roll"
-#     gripper = "right hand gripper"
-
-
-class RightArm(Node):
-    shoulder_yaw = "right_shoulder_yaw"
-    shoulder_pitch = "right_shoulder_pitch"
-    # shoulder_roll = "right_shoulder_roll"
-    elbow_pitch = "right_elbow_yaw"  # FIXME: yaw vs pitch
-    # hand = RightHand()
-
-
-class LeftLeg(Node):
-    hip_roll = "left_hip_roll"
-    hip_yaw = "left_hip_yaw"
-    hip_pitch = "left_hip_pitch"
-    knee_pitch = "left_knee_pitch"
-    ankle_pitch = "left_ankle_pitch" 
-
-
-class RightLeg(Node):
+    hip_pitch = "right_hip_pitch"
+    hip_yaw = "right_hip_yaw"
     hip_roll = "right_hip_roll"
-    hip_yaw = "right_hip_yaw"
-    hip_pitch = "right_hip_pitch"
     knee_pitch = "right_knee_pitch"
-    ankle_pitch = "right_ankle_pitch" 
->>>>>>> 6bae8d09
+    ankle_pitch = "right_ankle_pitch"
 
 
 class Legs(Node):
@@ -135,194 +92,88 @@
 
 class Robot(Node):
     height = 0.21
-<<<<<<< HEAD
     rotation = [0, 0, 0, 1]
 
     arms = Arms()
-=======
-    rotation = [0.0, 0.0, 0, 1]
-
-    left_arm = LeftArm()
-    right_arm = RightArm()
->>>>>>> 6bae8d09
     legs = Legs()
 
     @classmethod
     def default_standing(cls) -> Dict[str, float]:
         return {
-<<<<<<< HEAD
-            # Arms
-            ## Left arm
-            cls.arms.left.shoulder_pitch: 0.0,
-            cls.arms.left.shoulder_yaw: 0.0,
-            cls.arms.left.elbow_pitch: 0.0,
-            ## Right arm
-            cls.arms.right.shoulder_pitch: 0.0,
-            cls.arms.right.shoulder_yaw: 0.0,
-            cls.arms.right.elbow_pitch: 0.0,
-            # Legs
-            ## Left leg
-            cls.legs.left.hip_pitch: 0.0,
-            cls.legs.left.hip_yaw: 0.0,
-            cls.legs.left.hip_roll: 0.0,
-            cls.legs.left.knee_pitch: 0.0,
-            cls.legs.left.ankle_pitch: 0.0,
-            ## Right leg
-            cls.legs.right.hip_pitch: 0.0,
-            cls.legs.right.hip_yaw: 0.0,
-            cls.legs.right.hip_roll: 0.0,
-            cls.legs.right.knee_pitch: 0.0,
-            cls.legs.right.ankle_pitch: 0.0,
-=======
-            # arms
-            Robot.left_arm.shoulder_pitch: 2.25,
-            Robot.left_arm.shoulder_yaw: 1.57,
-            # Robot.left_arm.shoulder_roll: 3.14,
-            Robot.left_arm.elbow_pitch: -1.61,
-            # Robot.left_arm.hand.wrist_roll: -1.56,
-            # Robot.left_arm.hand.gripper: -0.1,
-            Robot.right_arm.shoulder_pitch: 3.45,
-            Robot.right_arm.shoulder_yaw: -0.1,
-            # Robot.right_arm.shoulder_roll: -1.61,
-            Robot.right_arm.elbow_pitch: -1.49,
-            # Robot.right_arm.hand.wrist_roll: 0,
-            # Robot.right_arm.hand.gripper: 0.1,
-            # legs
-            Robot.legs.left.hip_pitch: 0.33,
-            Robot.legs.left.hip_roll: -1.52,
-            Robot.legs.left.hip_yaw: 4.67,
-            Robot.legs.left.knee_pitch: -0.61,
-            Robot.legs.left.ankle_pitch: 1.88,
-            Robot.legs.right.hip_pitch: 2.91,
-            Robot.legs.right.hip_roll: 3.24,
-            Robot.legs.right.hip_yaw: 3.22,
-            Robot.legs.right.knee_pitch: 0.65,
-            Robot.legs.right.ankle_pitch: -0.54,
->>>>>>> 6bae8d09
-        }
-
-    @classmethod
-    def default_limits2(cls) -> Dict[str, Dict[str, float]]:
-        return {
-<<<<<<< HEAD
-            # Arms
-            ## Left arm
-            cls.arms.left.shoulder_pitch: {
-                "lower": -1.57,
-                "upper": 1.57,
-            },
-            cls.arms.left.shoulder_yaw: {
-                "lower": -1.57,
-                "upper": 1.57,
-            },
-            cls.arms.left.elbow_pitch: {
-                "lower": -1.57,
-                "upper": 1.57,
-            },
-            ## Right arm
-            cls.arms.right.shoulder_pitch: {
-                "lower": -1.57,
-                "upper": 1.57,
-            },
-            cls.arms.right.shoulder_yaw: {
-                "lower": -1.57,
-                "upper": 1.57,
-            },
-            cls.arms.right.elbow_pitch: {
-                "lower": -1.57,
-                "upper": 1.57,
-            },
-            # Legs
-            ## Left leg
-            cls.legs.left.hip_pitch: {
-                "lower": -1.57,
-                "upper": 1.57,
-            },
-            cls.legs.left.hip_yaw: {
-                "lower": -1.57,
-                "upper": 1.57,
-            },
-            cls.legs.left.hip_roll: {
-                "lower": -1.57,
-                "upper": 1.57,
-            },
-            cls.legs.left.knee_pitch: {
-                "lower": -1.57,
-                "upper": 1.57,
-            },
-            cls.legs.left.ankle_pitch: {
-                "lower": -1.57,
-                "upper": 1.57,
-            },
-            ## Right leg
-            cls.legs.right.hip_pitch: {
-                "lower": -1.57,
-                "upper": 1.57,
-            },
-            cls.legs.right.hip_yaw: {
-                "lower": -1.57,
-                "upper": 1.57,
-            },
-            cls.legs.right.hip_roll: {
-                "lower": -1.57,
-                "upper": 1.57,
-            },
-            cls.legs.right.knee_pitch: {
-                "lower": -1.57,
-                "upper": 1.57,
-            },
-            cls.legs.right.ankle_pitch: {
-                "lower": -1.57,
-                "upper": 1.57,
-            },
-=======
+            # Arms
+            ## Left arm
+            cls.arms.left.shoulder_pitch: 2.25,
+            cls.arms.left.shoulder_yaw: 1.57,
+            cls.arms.left.elbow_pitch: -1.61,
+            ## Right arm
+            cls.arms.right.shoulder_pitch: 3.45,
+            cls.arms.right.shoulder_yaw: -0.1,
+            cls.arms.right.elbow_pitch: -1.49,
+            # Legs
+            ## Left leg
+            cls.legs.left.hip_pitch: 0.33,
+            cls.legs.left.hip_yaw: 4.67,
+            cls.legs.left.hip_roll: -1.52,
+            cls.legs.left.knee_pitch: -0.61,
+            cls.legs.left.ankle_pitch: 1.88,
+            ## Right leg
+            cls.legs.right.hip_pitch: 2.91,
+            cls.legs.right.hip_yaw: 3.22,
+            cls.legs.right.hip_roll: 3.24,
+            cls.legs.right.knee_pitch: 0.65,
+            cls.legs.right.ankle_pitch: -0.54,
+        }
+
+    @classmethod
+    def default_standing2(cls) -> Dict[str, Dict[str, float]]:
+        return {
             # left arm
-            Robot.left_arm.shoulder_pitch: {
+            Robot.arms.left.shoulder_pitch: {
                 "lower": 2.54,
                 "upper": 2.56,
             },
-            Robot.left_arm.shoulder_yaw: {
+            Robot.arms.left.shoulder_yaw: {
                 "lower": 1.56,
                 "upper": 1.58,
             },
-            # Robot.left_arm.shoulder_roll: {
+            # Robot.arms.left.shoulder_roll: {
             #     "lower": 3.13,
             #     "upper": 3.14,
             # },
-            Robot.left_arm.elbow_pitch: {
+            Robot.arms.left.elbow_pitch: {
                 "lower": -1.56,
                 "upper": -1.58,
             },
-            # Robot.left_arm.hand.wrist_roll: {
+            # Robot.arms.left.hand.wrist_roll: {
             #     "lower": -1.56,
             #     "upper": -1.58,
             # },
-            # Robot.left_arm.hand.gripper: {
+            # Robot.arms.left.hand.gripper: {
             #     "lower": 0,
             #     "upper": 1.57,
             # },
             # right arm
-            Robot.right_arm.shoulder_pitch: {
+            Robot.arms.right.shoulder_pitch: {
                 "lower": 3.119,
                 "upper": 3.121,
             },
-            Robot.right_arm.shoulder_yaw: {
+            Robot.arms.right.shoulder_yaw: {
                 "lower": 1.981,
                 "upper": 1.979,
             },
-            # Robot.right_arm.shoulder_roll: {
+            # Robot.arms.right.shoulder_roll: {
             #     "lower": -1.381,
             #     "upper": -1.979,
             # },
-            Robot.right_arm.elbow_pitch: {
+            Robot.arms.right.elbow_pitch: {
                 "lower": -3.319,
                 "upper": 3.321,
             },
-            # Robot.right_arm.hand.wrist_roll: {
+            # Robot.arms.right.hand.wrist_roll: {
             #     "lower": -0.001,
             #     "upper": 0.001,
             # },
-            # Robot.right_arm.hand.gripper: {
+            # Robot.arms.right.hand.gripper: {
             #     "lower": 0,
             #     "upper": 1.57,
             # },
@@ -371,55 +222,130 @@
         }
 
     @classmethod
+    def default_limits2(cls) -> Dict[str, Dict[str, float]]:
+        return {
+            # Arms
+            ## Left arm
+            cls.arms.left.shoulder_pitch: {
+                "lower": -1.57,
+                "upper": 1.57,
+            },
+            cls.arms.left.shoulder_yaw: {
+                "lower": -1.57,
+                "upper": 1.57,
+            },
+            cls.arms.left.elbow_pitch: {
+                "lower": -1.57,
+                "upper": 1.57,
+            },
+            ## Right arm
+            cls.arms.right.shoulder_pitch: {
+                "lower": -1.57,
+                "upper": 1.57,
+            },
+            cls.arms.right.shoulder_yaw: {
+                "lower": -1.57,
+                "upper": 1.57,
+            },
+            cls.arms.right.elbow_pitch: {
+                "lower": -1.57,
+                "upper": 1.57,
+            },
+            # Legs
+            ## Left leg
+            cls.legs.left.hip_pitch: {
+                "lower": -1.57,
+                "upper": 1.57,
+            },
+            cls.legs.left.hip_yaw: {
+                "lower": -1.57,
+                "upper": 1.57,
+            },
+            cls.legs.left.hip_roll: {
+                "lower": -1.57,
+                "upper": 1.57,
+            },
+            cls.legs.left.knee_pitch: {
+                "lower": -1.57,
+                "upper": 1.57,
+            },
+            cls.legs.left.ankle_pitch: {
+                "lower": -1.57,
+                "upper": 1.57,
+            },
+            ## Right leg
+            cls.legs.right.hip_pitch: {
+                "lower": -1.57,
+                "upper": 1.57,
+            },
+            cls.legs.right.hip_yaw: {
+                "lower": -1.57,
+                "upper": 1.57,
+            },
+            cls.legs.right.hip_roll: {
+                "lower": -1.57,
+                "upper": 1.57,
+            },
+            cls.legs.right.knee_pitch: {
+                "lower": -1.57,
+                "upper": 1.57,
+            },
+            cls.legs.right.ankle_pitch: {
+                "lower": -1.57,
+                "upper": 1.57,
+            },
+        }
+
+    @classmethod
     def default_limits(cls) -> Dict[str, Dict[str, float]]:
         return {
             # left arm
-            Robot.left_arm.shoulder_pitch: {
+            Robot.arms.left.shoulder_pitch: {
                 "lower": 2.04,
                 "upper": 3.06,
             },
-            Robot.left_arm.shoulder_yaw: {
+            Robot.arms.left.shoulder_yaw: {
                 "lower": -1,
                 "upper": 2,
             },
-            # Robot.left_arm.shoulder_roll: {
+            # Robot.arms.left.shoulder_roll: {
             #     "lower": 2.63,
             #     "upper": 3.64,
             # },
-            Robot.left_arm.elbow_pitch: {
+            Robot.arms.left.elbow_pitch: {
                 "lower": -2.06,
                 "upper": -1.08,
             },
-            # Robot.left_arm.hand.wrist_roll: {
+            # Robot.arms.left.hand.wrist_roll: {
             #     "lower": -2.06,
             #     "upper": -1.08,
             # },
-            # Robot.left_arm.hand.gripper: {
+            # Robot.arms.left.hand.gripper: {
             #     "lower": -0.5,
             #     "upper": 2.07,
             # },
             # right arm
-            Robot.right_arm.shoulder_pitch: {
+            Robot.arms.right.shoulder_pitch: {
                 "lower": 2.619,
                 "upper": 3.621,
             },
-            Robot.right_arm.shoulder_yaw: {
+            Robot.arms.right.shoulder_yaw: {
                 "lower": -1.481,
                 "upper": 1,
             },
-            # Robot.right_arm.shoulder_roll: {
+            # Robot.arms.right.shoulder_roll: {
             #     "lower": -1.881,
             #     "upper": -1.479,
             # },
-            Robot.right_arm.elbow_pitch: {
+            Robot.arms.right.elbow_pitch: {
                 "lower": -3.819,
                 "upper": 3.821,
             },
-            # Robot.right_arm.hand.wrist_roll: {
+            # Robot.arms.right.hand.wrist_roll: {
             #     "lower": -0.501,
             #     "upper": 0.501,
             # },
-            # Robot.right_arm.hand.gripper: {
+            # Robot.arms.right.hand.gripper: {
             #     "lower": -0.5,
             #     "upper": 2.07,
             # },
@@ -465,14 +391,12 @@
                 "lower": -1.5,
                 "upper": 0.7,
             },
->>>>>>> 6bae8d09
         }
 
     # p_gains
     @classmethod
     def stiffness(cls) -> Dict[str, float]:
         return {
-<<<<<<< HEAD
             # Arms
             ## Left arm
             cls.arms.left.shoulder_pitch: 150,
@@ -495,26 +419,12 @@
             cls.legs.right.hip_roll: 150,
             cls.legs.right.knee_pitch: 250,
             cls.legs.right.ankle_pitch: 150,
-=======
-            "hip pitch": 250,
-            "hip yaw": 250,
-            "hip roll": 150,
-            "knee pitch": 250,
-            "ankle pitch": 150,
-            "shoulder pitch": 150,
-            "shoulder yaw": 45,
-            "shoulder roll": 45,
-            "elbow pitch": 45,
-            "hand roll": 45,
-            "gripper": 45,
->>>>>>> 6bae8d09
         }
 
     # d_gains
     @classmethod
     def damping(cls) -> Dict[str, float]:
         return {
-<<<<<<< HEAD
             # Arms
             ## Left arm
             cls.arms.left.shoulder_pitch: 10.0,
@@ -537,26 +447,12 @@
             cls.legs.right.hip_roll: 10.0,
             cls.legs.right.knee_pitch: 10.0,
             cls.legs.right.ankle_pitch: 10.0,
-=======
-            "hip pitch": 10,
-            "hip yaw": 10,
-            "hip roll": 10,
-            "knee pitch": 10,
-            "ankle pitch": 10,
-            "shoulder pitch": 10,
-            "shoulder yaw": 10,
-            "shoulder roll": 5,
-            "elbow pitch": 5,
-            "hand roll": 5,
-            "gripper": 5,
->>>>>>> 6bae8d09
         }
 
     # pos_limits
     @classmethod
     def effort(cls) -> Dict[str, float]:
         return {
-<<<<<<< HEAD
             # Arms
             ## Left arm
             cls.arms.left.shoulder_pitch: 80.0,
@@ -579,29 +475,15 @@
             cls.legs.right.hip_roll: 80.0,
             cls.legs.right.knee_pitch: 80.0,
             cls.legs.right.ankle_pitch: 80.0,
-=======
-            "hip pitch": 120,
-            "hip yaw": 120,
-            "hip roll": 17,
-            "knee pitch": 120,
-            "ankle pitch": 17,
-            "shoulder pitch": 120,
-            "shoulder yaw": 17,
-            "shoulder roll": 17,
-            "elbow pitch": 17,
-            "hand roll": 17,
-            "gripper": 17,
->>>>>>> 6bae8d09
         }
 
     # vel_limits
     @classmethod
     def velocity(cls) -> Dict[str, float]:
         return {
-<<<<<<< HEAD
-            # Arms
-            ## Left arm
-            cls.arms.left.shoulder_pitch: 5.0,
+            # Arms
+            ## Left arm
+            cls.arms.left.shoulder_pitch: 5.0,  # TODO: Possibly all 40?
             cls.arms.left.shoulder_yaw: 5.0,
             cls.arms.left.elbow_pitch: 5.0,
             ## Right arm
@@ -621,25 +503,11 @@
             cls.legs.right.hip_roll: 5.0,
             cls.legs.right.knee_pitch: 5.0,
             cls.legs.right.ankle_pitch: 5.0,
-=======
-            "hip pitch": 40,
-            "hip yaw": 40,
-            "hip roll": 40,
-            "knee pitch": 40,
-            "ankle pitch": 40,
-            "shoulder pitch": 40,
-            "shoulder yaw": 40,
-            "shoulder roll": 40,
-            "elbow pitch": 40,
-            "hand roll": 40,
-            "gripper": 40,
->>>>>>> 6bae8d09
         }
 
     @classmethod
     def friction(cls) -> Dict[str, float]:
         return {
-<<<<<<< HEAD
             # Arms
             ## Left arm
             cls.arms.left.shoulder_pitch: 0.1,
@@ -662,15 +530,6 @@
             cls.legs.right.hip_roll: 0.15,
             cls.legs.right.knee_pitch: 0.12,
             cls.legs.right.ankle_pitch: 0.1,
-=======
-            "hip pitch": 0.0,
-            "hip yaw": 0.0,
-            "hip roll": 0.0,
-            "knee pitch": 0.0,
-            "ankle pitch": 0.0,
-            "hand roll": 0.0,
-            "gripper": 0.0,
->>>>>>> 6bae8d09
         }
 
 
@@ -681,9 +540,5 @@
 
 
 if __name__ == "__main__":
-<<<<<<< HEAD
     # python -m sim.resources.stompymicro.joints
-=======
-    # python -m sim.Robot.joints
->>>>>>> 6bae8d09
     print_joints()