--- conflicted
+++ resolved
@@ -112,11 +112,7 @@
     @classmethod
     def default_limits(cls) -> Dict[str, Dict[str, float]]:
         return {
-<<<<<<< HEAD
-            # # # left arm
-=======
-            # # Left Arm
->>>>>>> aeb00e06
+            # # left arm
             # Robot.left_arm.shoulder_pitch: {
             #     "lower": -1.7453293,
             #     "upper": 1.7453293,
@@ -156,13 +152,8 @@
                 "upper": 0.78539816,
             },
             Robot.legs.left.knee_pitch: {
-<<<<<<< HEAD
                 "lower": -1.0471976,
                 "upper": 0,
-=======
-                "lower": -1.5707963,
-                "upper": 1.5707963,
->>>>>>> aeb00e06
             },
             Robot.legs.left.ankle_pitch: {
                 "lower": -1.5707963,
@@ -182,13 +173,8 @@
                 "upper": 0.78539816,
             },
             Robot.legs.right.knee_pitch: {
-<<<<<<< HEAD
                 "lower": 0,
                 "upper": 1.0471976,
-=======
-                "lower": -1.5707963,
-                "upper": 1.5707963,
->>>>>>> aeb00e06
             },
             Robot.legs.right.ankle_pitch: {
                 "lower": -1.5707963,
